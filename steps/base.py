import os
import pprint
import shutil
from collections import defaultdict

from sklearn.externals import joblib

from .utils import view_graph, plot_graph, get_logger, initialize_logger
from .adapter import AdapterError

initialize_logger()
logger = get_logger()


class Step:
    """Building block of steps pipelines.

    Step is an execution wrapper over the transformer (see BaseTransformer class documentation) that enables building complex machine learning pipelines.
    It handles multiple input/output data flows, has build-in persistence/caching of both models (transformers) and
    intermediate step outputs.
    Step executes fit_transform on every step recursively starting from the very last step and making its way forward
    through the input_steps. If step transformer was fitted already then said transformer is loaded in and the transorm method
    is executed.
    One can easily debug the data flow by plotting the pipeline graph with either step.save_graph(filepath) method
    or simply returning it in a jupyter notebook cell.
    Every part of the pipeline can be easily accessed via step.get_step(name) method which makes it easy to reuse parts of the pipeline
    across multiple solutions.
    For detailed examples go to the notebooks section.
    """
    def __init__(self,
                 name,
                 transformer,
                 input_steps=None,
                 input_data=None,
                 adapter=None,
                 cache_dirpath=None,
                 cache_output=False,
                 save_output=False,
                 load_saved_output=False,
                 save_graph=False,
                 force_fitting=False):
        """
        Args:
            name (int): Step name. Each step in a pipeline needs to have a unique name.
                Transformers, and Step outputs will be persisted/cached/saved under this exact name.
            transformer (obj): Step instance or object that inherits from BaseTransformer.
                When Step instance is passed transformer from that Step will be copied and used to perform transformations.
                It is useful when both train and valid data are passed in one pipeline (common situation in deep learnining).
            input_steps (list): list of Step instances default []. Current step will combine outputs from input_steps and input_data
                and pass to the transformer methods fit_transform and transform.
            input_data (list): list of str default []. Elements of this list are keys in the data dictionary that is passed
                to the pipeline/step fit_transform and/or transform methods.Current step will combine input_data and outputs from input_steps
                and pass to the transformer methods fit_transform and transform.
                Example:
                    data = {'input_1':{'X':X,
                                       'y':y}
                                       },
                            'input_2': {'X':X,
                                       'y':y}
                                       }
                           }
                    step_1 = Step(...,
                                  input_data = ['input_1']
                                  ...
                                  )
            adapter (dict): dictionary of mappings used to adapt input_steps outputs and input_data to match transform and fit_transform
                arguments for the transformer specified in this step. For each argument one needs to specify the
                argument: ([(step_name, output_key)...(input_name, output_key)], aggregation_function).
                If no aggregation_function is specified adapters.take_first_inputs function is used.
                Number of aggregation functions are available in the steps.adapters module.
                Example:
                    from steps.adapters import hstack_inputs
                    data = {'input_1':{'X':X,
                                       'y':y
                                       },
                            'input_2': {'X':X,
                                       'y':y
                                       }
                           }
                     step_1 = Step(name='step_1',
                                   ...
                                   )
                     step_2 = Step(name='step_2',
                                   ...
                                   )
                     step_3 = Step(name='step_3',
                                   input_steps=[step_1, step_2],
                                   input_data=['input_2'],
                                   adapter = {'X':([('step_1','X_transformed'),
                                                    ('step_2','X_transformed'),
                                                    ('step_2','categorical_features'),
                                                    ('input_2','auxilary_features'),
                                                   ], hstack_inputs)
                                              'y':(['input_1', 'y'])
                                             }
                                   ...
                                   )
                cache_dirpath (str): path to the directory where all transformers, step outputs and temporary files
                    should be stored.
                    The following subfolders will be created if they were not created by other steps:
                        transformers: transformer objects are persisted in this folder
                        outputs: step output dictionaries are persisted in this folder (if save_output=True)
                        tmp: step output dictionaries are persisted in this folder (if cache_output=True).
                            This folder is temporary and should be cleaned before/after every run
                cache_output (bool): default False. If true then step output dictionary will be cached to cache_dirpath/tmp/name after transform method
                    of the step transformer is completed. If the same step is used multiple times in the pipeline only the first time
                    the transform method is executed and later the output dictionary is loaded from the cache_dirpath/tmp/name directory.
                    Warning:
                        One should always run pipeline.clean_cache() before executing pipeline.fit_transform(data) or pipeline.transform(data)
                        Caution when working with large datasets is advised.
                save_output (bool): default False. If True then step output dictionary will be saved to cache_dirpath/outputs/name after transform method
                    of the step transformer is completed. It will save the output after every run of the step.transformer.transform method.
                    It will not be loaded unless specified with load_saved_output. It is especially useful when debugging and working with
                    ensemble models or time consuming feature extraction. One can easily persist already computed pieces of the pipeline
                    and not waste time recalculating them in the future.
                    Warning:
                        Caution when working with large datasets is advised.
                load_saved_output (bool): default False. If True then step output dictionary saved to the cache_dirpath/tmp/name will be loaded when
                    step is called.
                    Warning:
                        Reruning the same pipeline on new data with load_saved_output may lead to errors when outputs from
                        old data are loaded while user would expect the pipeline to use new data instead.
                force_fitting (bool): default False. If True then step transformer will be fitted (via fit_transform) even if
                    cache_dirpath/transformers/name exists. This is helpful when one wants to use save_output=True and load save_output=True
                    on a previous step and fit current step multiple times. That is a typical usecase when tuning hyperparameters
                    for an ensemble model trained on the outputs from first level models or a model build on features that are
                    time consuming to compute.
                save_graph (bool): default False. If true then the pipeline graph will be saved to the cache_dirpath/name_graph.json file
        """

        self.name = name
        self.transformer = transformer

        self.input_steps = input_steps or []
        self.input_data = input_data or []
        self.adapter = adapter

        self.force_fitting = force_fitting
        self.cache_output = cache_output
        self.save_output = save_output
        self.load_saved_output = load_saved_output

        self.cache_dirpath = cache_dirpath
        self._prep_cache(cache_dirpath)

        if save_graph:
            graph_filepath = os.path.join(self.cache_dirpath, '{}_graph.json'.format(self.name))
            logger.info('Saving graph to {}'.format(graph_filepath))
            joblib.dump(self.graph_info, graph_filepath)

    @property
    def graph_info(self):
        """(dict): dictionary describing the pipeline execution graph.
        """
        graph_info = {'edges': set(),
                      'nodes': set()}

        graph_info = self._get_graph_info(graph_info)

        return graph_info

    @property
    def all_steps(self):
        """(dict): dictionary of steps in the pipeline.
        """
        all_steps = {}
        all_steps = self._get_steps(all_steps)
        return all_steps

    @property
    def transformer_is_cached(self):
        """(bool): True if transformer exists under the cache_dirpath/transformers/name
        """
        if isinstance(self.transformer, Step):
            self._copy_transformer(self.transformer, self.name, self.cache_dirpath)
        return os.path.exists(self.cache_filepath_step_transformer)

    @property
    def output_is_cached(self):
        """(bool): True if step outputs exists under the cache_dirpath/tmp/name.
            See cache_output.
        """
        return os.path.exists(self.save_filepath_step_tmp)

    @property
    def output_is_saved(self):
        """(bool): True if step outputs exists under the cache_dirpath/outputs/name.
            See save_output.
        """
        return os.path.exists(self.save_filepath_step_output)

    def fit_transform(self, data):
        """fits the model and transforms data or loads already processed data

        Loads cached/saved outputs or adapts data for the current transformer and executes transformer.fit_transform

        Args:
            data (dict): data dictionary with keys as input names and values as dictionaries of key:value pairs that can
                be passed to the step.transformer.fit_transform method
                Example:
                    data = {'input_1':{'X':X,
                                       'y':y
                                       },
                            'input_2': {'X':X,
                                       'y':y
                                       }
                           }
        Returns:
            dict: step outputs from the transformer.fit_transform method
        """
        if self.output_is_cached and not self.force_fitting:
            logger.info('step {} loading output...'.format(self.name))
            step_output_data = self._load_output(self.save_filepath_step_tmp)
        elif self.output_is_saved and self.load_saved_output and not self.force_fitting:
            logger.info('step {} loading output...'.format(self.name))
            step_output_data = self._load_output(self.save_filepath_step_output)
        else:
            step_inputs = {}
            if self.input_data is not None:
                for input_data_part in self.input_data:
                    step_inputs[input_data_part] = data[input_data_part]

            for input_step in self.input_steps:
                step_inputs[input_step.name] = input_step.fit_transform(data)

            if self.adapter:
                step_inputs = self._adapt(step_inputs)
            else:
                step_inputs = self._unpack(step_inputs)
            step_output_data = self._cached_fit_transform(step_inputs)
        return step_output_data

    def transform(self, data):
        """transforms data or loads already processed data

        Loads cached/saved outputs or adapts data for the current transformer and executes transformer.transform

        Args:
            data (dict): data dictionary with keys as input names and values as dictionaries of key:value pairs that can
                be passed to the step.transformer.fit_transform method
                Example:
                    data = {'input_1':{'X':X,
                                       'y':y
                                       },
                            'input_2': {'X':X,
                                       'y':y
                                       }
                           }
        Returns:
            dict: step outputs from the transformer.transform method
        """
        if self.output_is_cached:
            logger.info('step {} loading output...'.format(self.name))
            step_output_data = self._load_output(self.save_filepath_step_tmp)
        elif self.output_is_saved and self.load_saved_output:
            logger.info('step {} loading output...'.format(self.name))
            step_output_data = self._load_output(self.save_filepath_step_output)
        else:
            step_inputs = {}
            if self.input_data is not None:
                for input_data_part in self.input_data:
                    step_inputs[input_data_part] = data[input_data_part]

            for input_step in self.input_steps:
                step_inputs[input_step.name] = input_step.transform(data)

            if self.adapter:
                step_inputs = self._adapt(step_inputs)
            else:
                step_inputs = self._unpack(step_inputs)
            step_output_data = self._cached_transform(step_inputs)
        return step_output_data

    def clean_cache(self):
        """Removes cached step outputs.

        It removes all cached step output from the cache_dirpath/tmp
        """
        for name, step in self.all_steps.items():
            step._clean_cache()

    def get_step(self, name):
        """Extracts step by name from the pipeline.

        Extracted step is a fully functional pipeline as well.
        This method can be used to port parts of the pipeline between problems.

        Args:
            name (str): name of the step to be fetched
        Returns:
            Step: extracted step
        """
        return self.all_steps[name]

    def save_graph(self, filepath):
        """Creates pipeline graph and saves it to a file

        Pydot graph is created and saved to filepath. This feature is usefull for debugging purposes especially
        when working with complex pipelines.

        Args:
            filepath (str): filepath where the graph should be saved
        """
        save_graph(self.graph_info, filepath)

    def _copy_transformer(self, step, name, dirpath):
        self.transformer = self.transformer.transformer

        original_filepath = os.path.join(step.cache_dirpath, 'transformers', step.name)
        copy_filepath = os.path.join(dirpath, 'transformers', name)
        logger.info('copying transformer from {} to {}'.format(original_filepath, copy_filepath))
        shutil.copyfile(original_filepath, copy_filepath)

    def _prep_cache(self, cache_dirpath):
        for dirname in ['transformers', 'outputs', 'tmp']:
            os.makedirs(os.path.join(cache_dirpath, dirname), exist_ok=True)

        self.cache_dirpath_transformers = os.path.join(cache_dirpath, 'transformers')
        self.save_dirpath_outputs = os.path.join(cache_dirpath, 'outputs')
        self.save_dirpath_tmp = os.path.join(cache_dirpath, 'tmp')

        self.cache_filepath_step_transformer = os.path.join(self.cache_dirpath_transformers, self.name)
        self.save_filepath_step_output = os.path.join(self.save_dirpath_outputs, '{}'.format(self.name))
        self.save_filepath_step_tmp = os.path.join(self.save_dirpath_tmp, '{}'.format(self.name))

    def _clean_cache(self):
        if os.path.exists(self.save_filepath_step_tmp):
            os.remove(self.save_filepath_step_tmp)

    def _cached_fit_transform(self, step_inputs):
        if self.transformer_is_cached and not self.force_fitting:
            logger.info('step {} loading transformer...'.format(self.name))
            self.transformer.load(self.cache_filepath_step_transformer)
            logger.info('step {} transforming...'.format(self.name))
            step_output_data = self.transformer.transform(**step_inputs)
        else:
            logger.info('step {} fitting and transforming...'.format(self.name))
            step_output_data = self.transformer.fit_transform(**step_inputs)
            logger.info('step {} saving transformer...'.format(self.name))
            self.transformer.save(self.cache_filepath_step_transformer)

        if self.cache_output:
            logger.info('step {} caching outputs...'.format(self.name))
            self._save_output(step_output_data, self.save_filepath_step_tmp)
        if self.save_output:
            logger.info('step {} saving outputs...'.format(self.name))
            self._save_output(step_output_data, self.save_filepath_step_output)
        return step_output_data

    def _load_output(self, filepath):
        return joblib.load(filepath)

    def _save_output(self, output_data, filepath):
        joblib.dump(output_data, filepath)

    def _cached_transform(self, step_inputs):
        if self.transformer_is_cached:
            logger.info('step {} loading transformer...'.format(self.name))
            self.transformer.load(self.cache_filepath_step_transformer)
            logger.info('step {} transforming...'.format(self.name))
            step_output_data = self.transformer.transform(**step_inputs)
        else:
            raise ValueError('No transformer cached {}'.format(self.name))
        if self.cache_output:
            logger.info('step {} caching outputs...'.format(self.name))
            self._save_output(step_output_data, self.save_filepath_step_tmp)
        if self.save_output:
            logger.info('step {} saving outputs...'.format(self.name))
            self._save_output(step_output_data, self.save_filepath_step_output)
        return step_output_data

    def _adapt(self, step_inputs):
        logger.info('step {} adapting inputs'.format(self.name))
        try:
            return self.adapter.adapt(step_inputs)
        except AdapterError as e:
            msg = "Error while adapting step '{}'".format(self.name)
            raise StepsError(msg) from e

    def _unpack(self, step_inputs):
        logger.info('step {} unpacking inputs'.format(self.name))
        unpacked_steps = {}
        key_to_step_names = defaultdict(list)
        for step_name, step_dict in step_inputs.items():
            unpacked_steps.update(step_dict)
            for key in step_dict.keys():
                key_to_step_names[key].append(step_name)

        repeated_keys = [(key, step_names) for key, step_names in key_to_step_names.items()
                         if len(step_names) > 1]
        if len(repeated_keys) == 0:
            return unpacked_steps
        else:
            msg = "Could not unpack inputs. Following keys are present in multiple input steps:\n"\
                "\n".join(["  '{}' present in steps {}".format(key, step_names)
                           for key, step_names in repeated_keys])
            raise StepsError(msg)

    def _get_steps(self, all_steps):
        for input_step in self.input_steps:
            all_steps = input_step._get_steps(all_steps)
        all_steps[self.name] = self
        return all_steps

    def _get_graph_info(self, graph_info):
        for input_step in self.input_steps:
            graph_info = input_step._get_graph_info(graph_info)
            graph_info['edges'].add((input_step.name, self.name))
        graph_info['nodes'].add(self.name)
        for input_data in self.input_data:
            graph_info['nodes'].add(input_data)
            graph_info['edges'].add((input_data, self.name))
        return graph_info

    def __str__(self):
        return pprint.pformat(self.graph_info)

    def _repr_html_(self):
        return view_graph(self.graph_info)


class BaseTransformer:
    """Abstraction on two level fit/transform execution.

    Basetransformer is an abstraction strongly inspired by the sklearn.Transformer sklearn.Estimator.
    Two main concepts are:
        1. Every action that can be performed on data (transformation, model training) can be performed in two steps
        fitting (where trainable parameters are estimated) and transforming (where previously estimated parameters are used
        to transform the data into desired state)
        2. Every transformer knows how it should be saved and loaded (especially useful when working with Keras/Pytorch and Sklearn)
        in one pipeline
    """

    def fit(self, *args, **kwargs):
        """Performs estimation of trainable parameters

        All model estimations with sklearn, keras, pytorch models as well as some preprocessing techniques (normalization)
        estimate parameters based on data (training data). Those parameters are trained during fit execution and
        are persisted for the future.
        Only the estimation logic, nothing else.

        Args:
            args: positional arguments (can be anything)
            kwargs: keyword arguments (can be anything)

        Returns:
            BaseTransformer: self object
        """
        return self

    def transform(self, *args, **kwargs):
<<<<<<< HEAD
        raise NotImplementedError
=======
        """Performs transformation of data

        All data transformation including prediction with deep learning/machine learning models can be performed here.
        No parameters should be estimated in this method nor stored as class attributes.
        Only the transformation logic, nothing else.

        Args:
            args: positional arguments (can be anything)
            kwargs: keyword arguments (can be anything)

        Returns:
            dict: outputs
        """
        return NotImplementedError
>>>>>>> f6f6364e

    def fit_transform(self, *args, **kwargs):
        """Performs fit followed by transform

        This method simply combines fit and transform.

        Args:
            args: positional arguments (can be anything)
            kwargs: keyword arguments (can be anything)

        Returns:
            dict: outputs
        """
        self.fit(*args, **kwargs)
        return self.transform(*args, **kwargs)

    def load(self, filepath):
        """Loads the trainable parameters of the transformer

        Specific implementation of loading persisted model parameters should be implemented here.
        In case of transformers that do not learn any parameters one can leave this method as is.

        Args:
            filepath (str): filepath from which the transformer should be loaded
        Returns:
            BaseTransformer: self instance
        """
        return self

    def save(self, filepath):
        """Saves the trainable parameters of the transformer

        Specific implementation of model parameter persistance should be implemented here.
        In case of transformers that do not learn any parameters one can leave this method as is.

        Args:
            filepath (str): filepath where the transformer parameters should be saved
        """
        joblib.dump({}, filepath)


class NoOperation(BaseTransformer):
    """Transformer that performs no operation.

    It is sometimes usefull to organize the outputs from previous steps, join them together or rename them before
    passing to the next step. Typical usecase would be to join features extracted with
    multiple transformers into one object called joined_features. In that case the adapter attribute is used to define
    the mapping/joining scheme.

    """
    def transform(self, **kwargs):
        return kwargs


<<<<<<< HEAD
def make_transformer(fun):
    class StaticTransformer(BaseTransformer):
        def transform(self, *args, **kwargs):
            return fun(*args, **kwargs)
    return StaticTransformer()
=======
class StepsError(Exception):
    pass
>>>>>>> f6f6364e
<|MERGE_RESOLUTION|>--- conflicted
+++ resolved
@@ -449,9 +449,6 @@
         return self
 
     def transform(self, *args, **kwargs):
-<<<<<<< HEAD
-        raise NotImplementedError
-=======
         """Performs transformation of data
 
         All data transformation including prediction with deep learning/machine learning models can be performed here.
@@ -465,8 +462,7 @@
         Returns:
             dict: outputs
         """
-        return NotImplementedError
->>>>>>> f6f6364e
+        raise NotImplementedError
 
     def fit_transform(self, *args, **kwargs):
         """Performs fit followed by transform
@@ -521,13 +517,12 @@
         return kwargs
 
 
-<<<<<<< HEAD
+class StepsError(Exception):
+    pass
+
+
 def make_transformer(fun):
     class StaticTransformer(BaseTransformer):
         def transform(self, *args, **kwargs):
             return fun(*args, **kwargs)
-    return StaticTransformer()
-=======
-class StepsError(Exception):
-    pass
->>>>>>> f6f6364e
+    return StaticTransformer()